package httpctx

import (
	"bytes"
	"code.google.com/p/go.net/context"
	"encoding/json"
	"errors"
<<<<<<< HEAD
=======
	. "github.com/savaki/go-debug"
>>>>>>> 6a7f2811
	"io"
	"net/http"
	"net/url"
)

var debug = Debug("httpctx")

// handles creation of http.Transport instances; provides simple hook that can be overridden for testing
var newTransporter func() transporter = makeTransporterFunc

var (
	EmptyPathErr = errors.New("unable to construct a request from an empty url")
)

func makeTransporterFunc() transporter {
	return &http.Transport{
		DisableKeepAlives: true,
	}
}

type HttpClient interface {
	Get(ctx context.Context, path string, params *url.Values, v interface{}) error
	Post(ctx context.Context, path string, body interface{}, v interface{}) error
	Put(ctx context.Context, path string, body interface{}, v interface{}) error
	Delete(ctx context.Context, path string) error
}

// creates a new HttpClient without authentication
func NewClient() HttpClient {
	return WithAuthFunc(nil)
}

// creates a new HttpClient that uses the specified algorithm for authentication
func WithAuthFunc(authFunc AuthFunc) HttpClient {
	return &client{
		authFunc:  authFunc,
		UserAgent: "httpctx-go:0.1",
	}
}

type client struct {
	authFunc  AuthFunc
	UserAgent string
}

// path - a fully qualified http(s) path
// params - an optional pointer to url.Values
// v - an optional struct instance that we will unmarshal to e.g. json.NewDecoder(...).Decode(v)
func (h *client) Get(ctx context.Context, path string, params *url.Values, v interface{}) error {
	return h.Do(ctx, "GET", path, params, nil, v)
}

// path - a fully qualified http(s) path
// params - an optional pointer to url.Values
// data - an optional struct to pass in as json encoded data
// v - an optional struct instance that we will unmarshal to e.g. json.NewDecoder(...).Decode(v)
func (h *client) Post(ctx context.Context, path string, data interface{}, v interface{}) error {
	return h.Do(ctx, "POST", path, nil, data, v)
}

// path - a fully qualified http(s) path
// params - an optional pointer to url.Values
// data - an optional struct to pass in as json encoded data
// v - an optional struct instance that we will unmarshal to e.g. json.NewDecoder(...).Decode(v)
func (h *client) Put(ctx context.Context, path string, data interface{}, v interface{}) error {
	return h.Do(ctx, "PUT", path, nil, data, v)
}

// path - a fully qualified http(s) path
func (h *client) Delete(ctx context.Context, path string) error {
	return h.Do(ctx, "DELETE", path, nil, nil, nil)
}

type response struct {
	resp *http.Response
	err  error
}

func newRequest(userAgent, method, path string, params *url.Values, payload interface{}) (*http.Request, error) {
	if path == "" {
		return nil, EmptyPathErr
	}

	// marshal body if data != nil
	body, err := toJson(payload)
	if err != nil {
		return nil, err
	}

	// update path with params if params != nil
	_path := path
	if params != nil {
		uri, err := url.Parse(path)
		if err != nil {
			return nil, err
		}

		uri.RawQuery = params.Encode()
		_path = uri.String()
	}

	req, _ := http.NewRequest(method, _path, body)
	req.Header.Set("User-Agent", userAgent)
	req.Header.Set("Accept", "application/json")
	req.Header.Set("Content-Type", "application/json")
	return req, nil
}

func (h *client) handle(ctx context.Context, req *http.Request) (resp *http.Response, err error) {
	ch := make(chan response, 1)
	defer close(ch)

	// send the request on a new custom transport; result will be pumped to the ch channel
	tr := newTransporter()

	debug("%s %s", req.Method, req.URL.String())

	go func() {
		resp, err := tr.RoundTrip(req)
		ch <- response{resp: resp, err: err}
	}()

	select {
	case <-ctx.Done():
		tr.CancelRequest(req)
		<-ch
		err = ctx.Err()
		return
	case r := <-ch:
		resp = r.resp
		err = r.err
	}
	return
}

func (h *client) Do(ctx context.Context, method, path string, params *url.Values, payload interface{}, v interface{}) error {
	// 1. create a new request
	req, err := newRequest(h.UserAgent, method, path, params, payload)
	if err != nil {
		return err
	}

	// 2. perform whatever authorization may be required
	if h.authFunc != nil {
		req = h.authFunc(req)
	}

	// 3. execute the request
	resp, err := h.handle(ctx, req)
	if err != nil {
		return err
	}
	defer resp.Body.Close()

	// 4. manually follow a 302 redirect
	if resp.StatusCode == http.StatusFound {
		location := resp.Header.Get("Location")
		return h.Get(ctx, location, nil, v)
	}

	// 5. process the results
	if data := toByteArray(resp.Body); !ok(resp.StatusCode) {
		err = &ErrorMessage{StatusCode: resp.StatusCode, Data: data}

	} else if v != nil {
		switch value := v.(type) {
		case *[]byte:
			*value = data
		case *string:
			*value = string(data)
		default:
			err = json.Unmarshal(data, v)
		}
	}

	return err
}

func ok(statusCode int) bool {
	firstDigit := statusCode / 100
	return firstDigit == 2
}

func toByteArray(body io.Reader) []byte {
	buf := bytes.NewBuffer([]byte{})
	io.Copy(buf, body)
	return buf.Bytes()
}<|MERGE_RESOLUTION|>--- conflicted
+++ resolved
@@ -5,10 +5,7 @@
 	"code.google.com/p/go.net/context"
 	"encoding/json"
 	"errors"
-<<<<<<< HEAD
-=======
 	. "github.com/savaki/go-debug"
->>>>>>> 6a7f2811
 	"io"
 	"net/http"
 	"net/url"
